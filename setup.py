# ----------------------------------------------------------------------------
#  PyOgmaNeo
<<<<<<< HEAD
#  Copyright(c) 2016-2019 Ogma Intelligent Systems Corp. All rights reserved.
=======
#  Copyright(c) 2016-2020 Ogma Intelligent Systems Corp. All rights reserved.
>>>>>>> 5a4c3569
#
#  This copy of OgmaNeo is licensed to you under the terms described
#  in the PYOGMANEO_LICENSE.md file included in this distribution.
# ----------------------------------------------------------------------------

# -*- coding: utf-8 -*-

from setuptools import setup, Extension
from distutils.command.build import build as build
from distutils.command.build_ext import build_ext
from distutils.command.install import install
from distutils import sysconfig

import shutil
import shlex
import subprocess
import os, sys
import os.path
from os import chdir, getcwd
from os.path import abspath, dirname, split

# Check if we're running 64-bit Python
is64bit = sys.maxsize > 2**32

# Check if this is a debug build of Python.
if hasattr(sys, 'gettotalrefcount'):
    build_type = 'Debug'
else:
    build_type = 'Release'


# Subclass the distutils install command
class install_subclass(install):
    description = "Building the PyOgmaNeo C++ library, generating SWiG bindings, and installing neo"

    def run(self):
        # Run build_ext first, so that it can generate
        # the OgmaNeo library and SwiG the .i file
        self.run_command("build_ext")

        # Return through the usual super().run
        return install.run(self)


# Subclass the disutils build command, to reorder sub_commands
# (build_ext *before* build_py)
class build_subclass(build):
    sub_commands = [('build_ext',     build.has_ext_modules),
                    ('build_py',      build.has_pure_modules),
                    ('build_clib',    build.has_c_libraries),
                    ('build_scripts', build.has_scripts),
                   ]


# Subclass the distutils build_ext command
class build_ext_subclass(build_ext):
    description = "Building the C-extension for PyOgmaNeo with CMake"
    user_options = [('extra-cmake-args=', None, 'extra arguments for CMake')]

    def initialize_options(self):
        build_ext.initialize_options(self)
        self.extra_cmake_args = ''

    def get_ext_path(self, name):
        build_py = self.get_finalized_command('build_py')
        package_dir = build_py.get_package_dir('pyogmaneo')
        suffix = sysconfig.get_config_var('EXT_SUFFIX')
        if suffix is None:
            suffix = sysconfig.get_config_var('SO')
        suffix = "." + suffix.rsplit(".", 1)[-1]
        filename = "../" + name + suffix
        return os.path.abspath(os.path.join(package_dir, filename))

    def get_ext_name(self, name):
        suffix = sysconfig.get_config_var('EXT_SUFFIX')
        if suffix is None:
            suffix = sysconfig.get_config_var('SO')
        suffix = "." + suffix.rsplit(".", 1)[-1]
        return name + suffix

    def get_py_path(self, name):
        build_py = self.get_finalized_command('build_py')
        package_dir = build_py.get_package_dir('pyogmaneo')
        filename = "../" + name + ".py"
        return os.path.abspath(os.path.join(package_dir, filename))

    def get_py_name(self, name):
        return name + ".py"

    def build_extensions(self):
        global build_type

        # The directory containing this setup.py
        source = dirname(abspath(__file__))

        # The staging directory for the library being built
        build_temp = os.path.join(os.getcwd(), self.build_temp)
        build_lib = os.path.join(os.getcwd(), self.build_lib)

        # Change to the build directory
        saved_cwd = getcwd()
        if not os.path.isdir(build_temp):
            self.mkpath(build_temp)
        chdir(build_temp)

        extra_cmake_args = shlex.split(self.extra_cmake_args)
        cmake_command = ['cmake'] + extra_cmake_args

        if "-G" not in self.extra_cmake_args:
            cmake_generator = 'Unix Makefiles'

            if sys.platform == 'darwin':
                cmake_generator = 'Xcode'

            elif sys.platform == 'win32':
                if sys.version_info.major < 3 or (sys.version_info.major == 3 and sys.version_info.minor <= 2):
                    cmake_generator = 'MinGW Makefiles'
                else:
                    if sys.version_info.major == 3 and (sys.version_info.minor == 3 or sys.version_info.minor == 4):
                        cmake_generator = 'Visual Studio 10 2010'
                    else:
                        cmake_generator = 'Visual Studio 14 2015'
                    if is64bit:
                        cmake_generator += ' Win64'

            cmake_command += ['-G', cmake_generator]
            cmake_command += ['-DPYTHON_VERSION='+str(sys.version_info.major)]

        cmake_command.append(source)
        subprocess.call(cmake_command)

        if sys.platform == 'win32' or sys.platform == 'darwin':
            self.spawn(['cmake', '--build', '.', '--target', 'install', '--config', build_type])
        else:
            self.spawn(['cmake', '--build', '.', '--config', build_type])

        if not self.inplace:
            # Move the library and neo.py bindings interface
            # to the place expected by the Python build
            self._found_names = []
            built_ext = self.get_ext_name("_pyogmaneo")
            if os.path.exists(built_ext):
                ext_path = os.path.join(build_lib, built_ext)
                if os.path.exists(ext_path):
                    os.remove(ext_path)
                self.mkpath(os.path.dirname(ext_path))
                print('Moving library', built_ext,
                      'to build path', ext_path)
                shutil.move(built_ext, ext_path)
                self._found_names.append("_pyogmaneo")

                built_py = self.get_py_name("pyogmaneo")
                py_path = os.path.join(build_lib, built_py)
                print('Moving Py file', built_py,
                      'to build path', py_path)
                shutil.move(built_py, py_path)
            else:
                raise RuntimeError('C-extension failed to build:',
                                   os.path.abspath(built_ext))

        chdir(saved_cwd)

    def get_names(self):
        return self._found_names

    def get_outputs(self):
        # Just the C extensions
        return [self.get_ext_path(name) for name in self.get_names()]


# The list of cpp files here is optional, the CMakeLists.txt
# script overrides this list of cpp source files.
extension_mod = Extension(
    name="_pyogmaneo",
    sources=["pyogmaneo.i"]
)

setup(
    name="pyogmaneo",
    version="1.0.0",
    description="Python bindings for the OgmaNeo2 library",
    long_description='https://github.com/ogmacorp/PyOgmaNeo2',
    author='Ogma Intelligent Systems Corp',
    author_email='info@ogmacorp.com',
    url='https://ogmacorp.com/',
    license='Creative Commons Attribution-NonCommercial-ShareAlike 4.0 International License',
    classifiers=[
        "Development Status :: 5 - Production/Stable",
        "Environment :: Console",
        "Intended Audience :: Science/Research",
        "License :: Other/Proprietary License",
        "Operating System :: MacOS :: MacOS X",
        "Operating System :: Microsoft :: Windows",
        "Operating System :: POSIX :: Linux",
        "Programming Language :: Python",
        "Topic :: Scientific/Engineering :: Artificial Intelligence",
        "Topic :: Software Development :: Libraries :: Python Modules"
    ],
    py_modules=["pyogmaneo"],
    ext_modules=[extension_mod],
    cmdclass={
        'build': build_subclass,
        'build_ext': build_ext_subclass,
        'install': install_subclass
    },
)<|MERGE_RESOLUTION|>--- conflicted
+++ resolved
@@ -1,10 +1,6 @@
 # ----------------------------------------------------------------------------
 #  PyOgmaNeo
-<<<<<<< HEAD
-#  Copyright(c) 2016-2019 Ogma Intelligent Systems Corp. All rights reserved.
-=======
 #  Copyright(c) 2016-2020 Ogma Intelligent Systems Corp. All rights reserved.
->>>>>>> 5a4c3569
 #
 #  This copy of OgmaNeo is licensed to you under the terms described
 #  in the PYOGMANEO_LICENSE.md file included in this distribution.
