--- conflicted
+++ resolved
@@ -1,10 +1,6 @@
 <!---
   PyOgmaNeo
-<<<<<<< HEAD
-  Copyright(c) 2016-2019 Ogma Intelligent Systems Corp. All rights reserved.
-=======
   Copyright(c) 2016-2020 Ogma Intelligent Systems Corp. All rights reserved.
->>>>>>> 5a4c3569
 
   This copy of OgmaNeo is licensed to you under the terms described
   in the PYOGMANEO_LICENSE.md file included in this distribution.
@@ -12,25 +8,23 @@
 
 # PyOgmaNeo, V2
 
-[![Join the chat at https://gitter.im/ogmaneo/Lobby](https://img.shields.io/gitter/room/nwjs/nw.js.svg)](https://gitter.im/ogmaneo/Lobby)
+[![Join the chat at https://gitter.im/ogmaneo/Lobby](https://img.shields.io/gitter/room/nwjs/nw.js.svg)](https://gitter.im/ogmaneo/Lobby) [![Build Status](https://travis-ci.org/ogmacorp/OgmaNeo.svg?branch=master)](https://travis-ci.org/ogmacorp/OgmaNeo)
 
 ## Introduction 
 
 Welcome to the [Ogma](https://ogmacorp.com) PyOgmaNeo2 library, which contains Python bindings to the [OgmaNeo2](https://github.com/ogmacorp/OgmaNeo2) library.
 
-Note that there are two libraries implementing SPH: [OgmaNeo2](https://github.com/ogmacorp/OgmaNeo2), and an embedded (CPU only) version [EOgmaNeo](https://github.com/ogmacorp/EOgmaNeo).
-
-There is also a [deprecated version](https://github.com/ogmacorp/OgmaNeo) of OgmaNeo2 that contains an outdated implementation of SPH. Please use OgmaNeo2 (which this repository provides Python bindings for) or EOgmaNeo if possible.
+There is a [deprecated version](https://github.com/ogmacorp/OgmaNeo) of OgmaNeo2 that contains an outdated implementation of SPH. Please use OgmaNeo2 (which this repository provides Python bindings for) if possible.
 
 ## Requirements
 
-An install of [OgmaNeo2](https://github.com/ogmacorp/OgmaNeo2) is required before installing the bindings.
+An install of [OgmaNeo2](https://github.com/ogmacorp/OgmaNeo2) is required before installing the bindings. Make sure to build with `-DBUILD_SHARED_LIBS=On`.
 
 Additionally this binding requires an installation of [SWIG](http://www.swig.org/) v3+
 
 #### [SWIG](http://www.swig.org/)
 
-- Linux requires SWIG installed via for example ```sudo apt-get install swig3.0``` (Debian).
+- Linux requires SWIG installed via, for example ```sudo apt-get install swig3.0``` command (or via ```yum```).
 - Windows requires installation of SWIG (v3). With the SourceForge Zip expanded, and the PATH environment variable updating to include the SWIG installation binary directory (for example `C:\Program Files (x86)\swigwin-3.0.8`).
 - Mac OSX can use Homebrew to install the latest SWIG (for example, see .travis/install_swig.sh Bash script).
 
@@ -43,7 +37,9 @@
 or create a wheel file for installation via pip:
 
 > python3 setup.py bdist_wheel  
-> pip3 install dist/*.whl --user  
+> pip3 install dist/*.whl --user
+
+Installation may fail if an old build directory still exists from a previous build. Make sure to remove such directories before rebuilding.
 
 ## Importing and Setup
 
@@ -53,12 +49,7 @@
 import pyogmaneo
 ```
 
-Refer to the `examples` directory for further details.
-
-## Documentation
-
-Documentation is [available here](https://ogmacorp.github.io/PyOgmaNeo2-Docs/overview.html).
-The sources of the documentation are also included in this repository.
+Refer to the `sineWaveExample.py` example for further details.
 
 ## Contributions
 
@@ -70,8 +61,4 @@
 
 Contact Ogma via licenses@ogmacorp.com to discuss commercial use and licensing options.
 
-<<<<<<< HEAD
-OgmaNeo Copyright (c) 2016-2019 [Ogma Intelligent Systems Corp](https://ogmacorp.com). All rights reserved.
-=======
-OgmaNeo Copyright (c) 2016-2020 [Ogma Intelligent Systems Corp](https://ogmacorp.com). All rights reserved.
->>>>>>> 5a4c3569
+OgmaNeo Copyright (c) 2016-2020 [Ogma Intelligent Systems Corp](https://ogmacorp.com). All rights reserved.