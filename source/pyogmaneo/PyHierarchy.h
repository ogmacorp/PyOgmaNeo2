// ----------------------------------------------------------------------------
//  PyOgmaNeo
//  Copyright(c) 2016-2019 Ogma Intelligent Systems Corp. All rights reserved.
//
//  This copy of OgmaNeo is licensed to you under the terms described
//  in the PYOGMANEO_LICENSE.md file included in this distribution.
// ----------------------------------------------------------------------------

#pragma once

#include "PyConstructs.h"
#include "PyComputeProgram.h"
#include "PyIntBuffer.h"
#include <ogmaneo/Hierarchy.h>
#include <fstream>

namespace pyogmaneo {
const int _inputTypeNone = 0;
const int _inputTypeAct = 1;

struct PyFirstLayerDesc {
    PyInt3 _hiddenSize;

    int _ffRadius;
    int _aRadius;

    int _temporalHorizon;

    int _historyCapacity;

    PyFirstLayerDesc()
    :
    _hiddenSize(4, 4, 16),
    _ffRadius(2),
    _aRadius(2),
    _temporalHorizon(2),
<<<<<<< HEAD
    _historyCapacity(8)
=======
    _historyCapacity(32)
>>>>>>> b262cc49
    {}

    PyFirstLayerDesc(
        const PyInt3 &hiddenSize,
        int ffRadius,
        int aRadius,
        int temporalHorizon,
        int historyCapacity
    )
    :
    _hiddenSize(hiddenSize),
    _ffRadius(ffRadius),
    _aRadius(aRadius),
    _temporalHorizon(temporalHorizon),
    _historyCapacity(historyCapacity)
    {}
};

struct PyHigherLayerDesc {
    PyInt3 _hiddenSize;

    int _ffRadius;
    int _pRadius;

    int _ticksPerUpdate;
    int _temporalHorizon;

    PyHigherLayerDesc()
    :
    _hiddenSize(4, 4, 16),
    _ffRadius(2),
    _pRadius(2),
    _ticksPerUpdate(2),
    _temporalHorizon(2)
    {}

    PyHigherLayerDesc(
        const PyInt3 &hiddenSize,
        int ffRadius,
        int pRadius,
        int ticksPerUpdate,
        int temporalHorizon
    )
    :
    _hiddenSize(hiddenSize),
    _ffRadius(ffRadius),
    _pRadius(pRadius),
    _ticksPerUpdate(ticksPerUpdate),
    _temporalHorizon(temporalHorizon)
    {}
};

class PyHierarchy {
private:
    std::vector<PyInt3> _inputSizes;

    ogmaneo::Hierarchy _h;

public:
    PyHierarchy(
        PyComputeSystem &cs,
        PyComputeProgram &prog,
        const std::vector<PyInt3> &inputSizes,
        const std::vector<int> &inputTypes,
        const PyFirstLayerDesc &firstLayerDesc,
        const std::vector<PyHigherLayerDesc> &higherLayerDescs
    );

    PyHierarchy(
        PyComputeSystem &cs,
        PyComputeProgram &prog,
        const std::string &name
    );

    void step(
        PyComputeSystem &cs,
        const std::vector<PyIntBuffer> &inputCs,
        float reward,
        bool learn = true);

    void save(
        PyComputeSystem &cs,
        const std::string &name
    ) {
        std::ofstream os(name, std::ios::binary);
        _h.writeToStream(cs._cs, os);
    }

    int getNumLayers() const {
        return _h.getNumLayers();
    }

    PyIntBuffer getActionCs(
        int a
    ) const {
        PyIntBuffer buf;
        buf._size = _inputSizes[a].x * _inputSizes[a].y;
        buf._buf = _h.getActionCs(a);

        return buf;
    }

    bool getUpdate(
        int l
    ) const {
        return _h.getUpdate(l);
    }

    PyIntBuffer getHiddenCs(
        int l
    ) {
        PyIntBuffer buf;
        buf._size = _h.getSCLayer(l).getHiddenSize().x * _h.getSCLayer(l).getHiddenSize().y;
        buf._buf = _h.getSCLayer(l).getHiddenCs();

        return buf;
    }

    PyInt3 getHiddenSize(
        int l
    ) {
        return PyInt3(_h.getSCLayer(l).getHiddenSize().x, _h.getSCLayer(l).getHiddenSize().y, _h.getSCLayer(l).getHiddenSize().z);
    }

    int getTicks(
        int l
    ) const {
        return _h.getTicks(l);
    }

    int getTicksPerUpdate(
        int l
    ) const {
        return _h.getTicksPerUpdate(l);
    }

    int getNumALayers(
        int l
    ) {
        return _h.getALayers().size();
    }

    int getNumPLayers(
        int l
    ) {
        return _h.getPLayers(l).size();
    }

    int getNumSCVisibleLayers(
        int l
    ) const {
        return _h.getSCLayer(l).getNumVisibleLayers();
    }

    bool aLayerExists(
        int a
    ) {
        return _h.getALayers()[a] != nullptr;
    }

    void setSCAlpha(
        int l,
        float alpha
    ) {
        _h.getSCLayer(l)._alpha = alpha;
    }

    float getSCAlpha(
        int l
    ) const {
        return _h.getSCLayer(l)._alpha;
    }

    void setPAlpha(
        int l,
        int p,
        float alpha
    ) {
        _h.getPLayers(l)[p]._alpha = alpha;
    }

    float getPAlpha(
        int l,
        int p
    ) const {
        return _h.getPLayers(l)[p]._alpha;
    }

    void setAAlpha(
        int a,
        float alpha
    ) {
        assert(_h.getALayers()[a] != nullptr);
        
        _h.getALayers()[a]->_alpha = alpha;
    }

    float getAAlpha(
        int a
    ) const {
        assert(_h.getALayers()[a] != nullptr);
        
        return _h.getALayers()[a]->_alpha;
    }

    void setABeta(
        int a,
        float beta
    ) {
        assert(_h.getALayers()[a] != nullptr);
        
        _h.getALayers()[a]->_beta = beta;
    }

    float getABeta(
        int a
    ) const {
        assert(_h.getALayers()[a] != nullptr);
        
        return _h.getALayers()[a]->_beta;
    }

    void setAGamma(
        int a,
        float gamma
    ) {
        assert(_h.getALayers()[a] != nullptr);
        
        _h.getALayers()[a]->_gamma = gamma;
    }

    float getAGamma(
        int a
    ) const {
        assert(_h.getALayers()[a] != nullptr);
        
        return _h.getALayers()[a]->_gamma;
    }

    std::vector<float> getSCReceptiveField(
        PyComputeSystem &cs,
        int l,
        int i,
        const PyInt3 &hiddenPosition,
        PyInt3 &size
    ) const;
};
} // namespace pyogmaneo<|MERGE_RESOLUTION|>--- conflicted
+++ resolved
@@ -34,11 +34,7 @@
     _ffRadius(2),
     _aRadius(2),
     _temporalHorizon(2),
-<<<<<<< HEAD
-    _historyCapacity(8)
-=======
     _historyCapacity(32)
->>>>>>> b262cc49
     {}
 
     PyFirstLayerDesc(
