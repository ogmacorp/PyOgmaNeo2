// ----------------------------------------------------------------------------
//  PyOgmaNeo
//  Copyright(c) 2016-2019 Ogma Intelligent Systems Corp. All rights reserved.
//
//  This copy of OgmaNeo is licensed to you under the terms described
//  in the PYOGMANEO_LICENSE.md file included in this distribution.
// ----------------------------------------------------------------------------

#pragma once

#include "PyConstructs.h"
<<<<<<< HEAD
#include "PyComputeSystem.h"
=======
#include "PyComputeProgram.h"
#include "PyIntBuffer.h"
>>>>>>> b296c652
#include <ogmaneo/Hierarchy.h>
#include <fstream>

namespace pyogmaneo {
<<<<<<< HEAD
    const int _inputTypeNone = 0;
    const int _inputTypePred = 1;
=======
const int _inputTypeNone = 0;
const int _inputTypePrediction = 1;
const int _inputTypeAction = 2;
>>>>>>> b296c652

struct PyFirstLayerDesc {
    PyInt3 _hiddenSize;

<<<<<<< HEAD
        int _ffRadius;
        int _rRadius;
        int _pRadius;
=======
    int _ffRadius;
    int _pRadius;
    int _aRadius;
>>>>>>> b296c652

    int _temporalHorizon;

<<<<<<< HEAD
        PyLayerDesc()
        : _hiddenSize(4, 4, 16), _ffRadius(2), _rRadius(-1), _pRadius(2), _ticksPerUpdate(2), _temporalHorizon(2)
        {}

        PyLayerDesc(const PyInt3 &hiddenSize, int ffRadius, int rRadius, int pRadius, int ticksPerUpdate, int temporalHorizon)
        : _hiddenSize(hiddenSize), _ffRadius(ffRadius), _rRadius(rRadius), _pRadius(pRadius), _ticksPerUpdate(ticksPerUpdate), _temporalHorizon(temporalHorizon)
        {}
    };

    class PyHierarchy {
    private:
        ogmaneo::Hierarchy _h;

    public:
        PyHierarchy(PyComputeSystem &cs, const std::vector<PyInt3> &inputSizes, const std::vector<int> &inputTypes, const std::vector<PyLayerDesc> &layerDescs);
        PyHierarchy(const std::string &fileName);

        void step(PyComputeSystem &cs, const std::vector<std::vector<int> > &inputCs, bool learnEnabled = true);

        void save(const std::string &fileName) const;
=======
    int _historyCapacity;

    PyFirstLayerDesc()
    :
    _hiddenSize(4, 4, 16),
    _ffRadius(2),
    _pRadius(2),
    _aRadius(2),
    _temporalHorizon(2),
    _historyCapacity(32)
    {}

    PyFirstLayerDesc(
        const PyInt3 &hiddenSize,
        int ffRadius,
        int pRadius,
        int aRadius,
        int temporalHorizon,
        int historyCapacity
    )
    :
    _hiddenSize(hiddenSize),
    _ffRadius(ffRadius),
    _pRadius(pRadius),
    _aRadius(aRadius),
    _temporalHorizon(temporalHorizon),
    _historyCapacity(historyCapacity)
    {}
};

struct PyHigherLayerDesc {
    PyInt3 _hiddenSize;

    int _ffRadius;
    int _pRadius;

    int _ticksPerUpdate;
    int _temporalHorizon;

    PyHigherLayerDesc()
    :
    _hiddenSize(4, 4, 16),
    _ffRadius(2),
    _pRadius(2),
    _ticksPerUpdate(2),
    _temporalHorizon(2)
    {}

    PyHigherLayerDesc(
        const PyInt3 &hiddenSize,
        int ffRadius,
        int pRadius,
        int ticksPerUpdate,
        int temporalHorizon
    )
    :
    _hiddenSize(hiddenSize),
    _ffRadius(ffRadius),
    _pRadius(pRadius),
    _ticksPerUpdate(ticksPerUpdate),
    _temporalHorizon(temporalHorizon)
    {}
};
>>>>>>> b296c652

class PyHierarchy {
private:
    std::vector<PyInt3> _inputSizes;

<<<<<<< HEAD
        const std::vector<int> &getPredictionCs(int i) const {
            return _h.getPredictionCs(i);
        }
=======
    ogmaneo::Hierarchy _h;

public:
    PyHierarchy(
        PyComputeSystem &cs,
        PyComputeProgram &prog,
        const std::vector<PyInt3> &inputSizes,
        const std::vector<int> &inputTypes,
        const PyFirstLayerDesc &firstLayerDesc,
        const std::vector<PyHigherLayerDesc> &higherLayerDescs
    );
>>>>>>> b296c652

    PyHierarchy(
        PyComputeSystem &cs,
        PyComputeProgram &prog,
        const std::string &name
    );

<<<<<<< HEAD
        const std::vector<int> &getHiddenCs(int l) {
            return _h.getSCLayer(l).getHiddenCs();
        }

        PyInt3 getHiddenSize(int l) {
            ogmaneo::Int3 size = _h.getSCLayer(l).getHiddenSize();

            return { size.x, size.y, size.z };
        }

        int getTicks(int l) const {
            return _h.getTicks(l);
        }
=======
    void step(
        PyComputeSystem &cs,
        const std::vector<PyIntBuffer> &inputCs,
        bool learnEnabled = true,
        float reward = 0.0f);
>>>>>>> b296c652

    void save(
        PyComputeSystem &cs,
        const std::string &name
    ) {
        std::ofstream os(name, std::ios::binary);
        _h.writeToStream(cs._cs, os);
    }

<<<<<<< HEAD
        int getNumVisibleLayers(int l) {
            return _h.getPLayer(l).size();
        }

        bool visibleLayerExists(int l, int v) {
            return _h.getPLayer(l)[v] != nullptr;
        }

        void setSCAlpha(int l, float alpha) {
            _h.getSCLayer(l)._alpha = alpha;
        }

        float getSCAlpha(int l) const {
            return _h.getSCLayer(l)._alpha;
        }

        // void setSCBeta(int l, float beta) {
        //     _h.getSCLayer(l)._beta = beta;
        // }

        // float getSCBeta(int l) const {
        //     return _h.getSCLayer(l)._beta;
        // }

        // void setSCExplainIters(int l, int explainIters) {
        //     _h.getSCLayer(l)._explainIters = explainIters;
        // }

        // int getSCExplainIters(int l) const {
        //     return _h.getSCLayer(l)._explainIters;
        // }

        void setPAlpha(int l, int v, float alpha) {
            assert(_h.getPLayer(l)[v] != nullptr);
            
            _h.getPLayer(l)[v]->_alpha = alpha;
        }

        float getPAlpha(int l, int v) const {
            assert(_h.getPLayer(l)[v] != nullptr);
            
            return _h.getPLayer(l)[v]->_alpha;
        }
    };
}
=======
    int getNumLayers() const {
        return _h.getNumLayers();
    }

    PyIntBuffer getPredictionCs(
        int i
    ) const {
        PyIntBuffer buf;
        buf._size = _inputSizes[i].x * _inputSizes[i].y;
        buf._buf = _h.getPredictionCs(i);

        return buf;
    }

    PyIntBuffer getActionCs(
        int i
    ) const {
        PyIntBuffer buf;
        buf._size = _inputSizes[i].x * _inputSizes[i].y;
        buf._buf = _h.getActionCs(i);

        return buf;
    }

    bool getUpdate(
        int l
    ) const {
        return _h.getUpdate(l);
    }

    PyIntBuffer getHiddenCs(
        int l
    ) {
        PyIntBuffer buf;
        buf._size = _h.getSCLayer(l).getHiddenSize().x * _h.getSCLayer(l).getHiddenSize().y;
        buf._buf = _h.getSCLayer(l).getHiddenCs();

        return buf;
    }

    PyInt3 getHiddenSize(
        int l
    ) {
        return PyInt3(_h.getSCLayer(l).getHiddenSize().x, _h.getSCLayer(l).getHiddenSize().y, _h.getSCLayer(l).getHiddenSize().z);
    }

    int getTicks(
        int l
    ) const {
        return _h.getTicks(l);
    }

    int getTicksPerUpdate(
        int l
    ) const {
        return _h.getTicksPerUpdate(l);
    }

    int getNumInputLayers(
        int l
    ) {
        return _h.getInputSizes().size();
    }

    int getNumPLayers(
        int l
    ) {
        return _h.getPLayers(l).size();
    }

    int getNumSCVisibleLayers(
        int l
    ) const {
        return _h.getSCLayer(l).getNumVisibleLayers();
    }

    bool pLayerExists(
        int i
    ) {
        return _h.getBPLayers()[i] != nullptr;
    }

    bool aLayerExists(
        int i
    ) {
        return _h.getBALayers()[i] != nullptr;
    }

    void setSCAlpha(
        int l,
        float alpha
    ) {
        _h.getSCLayer(l)._alpha = alpha;
    }

    float getSCAlpha(
        int l
    ) const {
        return _h.getSCLayer(l)._alpha;
    }

    void setPAlpha(
        int l,
        int p,
        float alpha
    ) {
        _h.getPLayers(l)[p]._alpha = alpha;
    }

    float getPAlpha(
        int l,
        int p
    ) const {
        return _h.getPLayers(l)[p]._alpha;
    }

    void setBPAlpha(
        int i,
        float alpha
    ) {
        assert(_h.getBPLayers()[i] != nullptr);
        
        _h.getBPLayers()[i]->_alpha = alpha;
    }

    float getBPAlpha(
        int i
    ) const {
        assert(_h.getBPLayers()[i] != nullptr);
        
        return _h.getBPLayers()[i]->_alpha;
    }

    void setBAAlpha(
        int i,
        float alpha
    ) {
        assert(_h.getBALayers()[i] != nullptr);
        
        _h.getBALayers()[i]->_alpha = alpha;
    }

    float getBAAlpha(
        int i
    ) const {
        assert(_h.getBALayers()[i] != nullptr);
        
        return _h.getBALayers()[i]->_alpha;
    }

    void setBABeta(
        int i,
        float beta
    ) {
        assert(_h.getALayers()[i] != nullptr);
        
        _h.getBALayers()[i]->_beta = beta;
    }

    float getBABeta(
        int i
    ) const {
        assert(_h.getBALayers()[i] != nullptr);
        
        return _h.getBALayers()[i]->_beta;
    }

    void setBAGamma(
        int i,
        float gamma
    ) {
        assert(_h.getBALayers()[i] != nullptr);
        
        _h.getBALayers()[i]->_gamma = gamma;
    }

    float getBAGamma(
        int i
    ) const {
        assert(_h.getBALayers()[i] != nullptr);
        
        return _h.getBALayers()[i]->_gamma;
    }

    std::vector<float> getSCReceptiveField(
        PyComputeSystem &cs,
        int l,
        int i,
        const PyInt3 &hiddenPosition,
        PyInt3 &size
    ) const;
};
} // namespace pyogmaneo
>>>>>>> b296c652
<|MERGE_RESOLUTION|>--- conflicted
+++ resolved
@@ -9,62 +9,25 @@
 #pragma once
 
 #include "PyConstructs.h"
-<<<<<<< HEAD
-#include "PyComputeSystem.h"
-=======
 #include "PyComputeProgram.h"
 #include "PyIntBuffer.h"
->>>>>>> b296c652
 #include <ogmaneo/Hierarchy.h>
 #include <fstream>
 
 namespace pyogmaneo {
-<<<<<<< HEAD
-    const int _inputTypeNone = 0;
-    const int _inputTypePred = 1;
-=======
 const int _inputTypeNone = 0;
 const int _inputTypePrediction = 1;
 const int _inputTypeAction = 2;
->>>>>>> b296c652
 
 struct PyFirstLayerDesc {
     PyInt3 _hiddenSize;
 
-<<<<<<< HEAD
-        int _ffRadius;
-        int _rRadius;
-        int _pRadius;
-=======
     int _ffRadius;
     int _pRadius;
     int _aRadius;
->>>>>>> b296c652
 
     int _temporalHorizon;
 
-<<<<<<< HEAD
-        PyLayerDesc()
-        : _hiddenSize(4, 4, 16), _ffRadius(2), _rRadius(-1), _pRadius(2), _ticksPerUpdate(2), _temporalHorizon(2)
-        {}
-
-        PyLayerDesc(const PyInt3 &hiddenSize, int ffRadius, int rRadius, int pRadius, int ticksPerUpdate, int temporalHorizon)
-        : _hiddenSize(hiddenSize), _ffRadius(ffRadius), _rRadius(rRadius), _pRadius(pRadius), _ticksPerUpdate(ticksPerUpdate), _temporalHorizon(temporalHorizon)
-        {}
-    };
-
-    class PyHierarchy {
-    private:
-        ogmaneo::Hierarchy _h;
-
-    public:
-        PyHierarchy(PyComputeSystem &cs, const std::vector<PyInt3> &inputSizes, const std::vector<int> &inputTypes, const std::vector<PyLayerDesc> &layerDescs);
-        PyHierarchy(const std::string &fileName);
-
-        void step(PyComputeSystem &cs, const std::vector<std::vector<int> > &inputCs, bool learnEnabled = true);
-
-        void save(const std::string &fileName) const;
-=======
     int _historyCapacity;
 
     PyFirstLayerDesc()
@@ -128,17 +91,11 @@
     _temporalHorizon(temporalHorizon)
     {}
 };
->>>>>>> b296c652
 
 class PyHierarchy {
 private:
     std::vector<PyInt3> _inputSizes;
 
-<<<<<<< HEAD
-        const std::vector<int> &getPredictionCs(int i) const {
-            return _h.getPredictionCs(i);
-        }
-=======
     ogmaneo::Hierarchy _h;
 
 public:
@@ -150,7 +107,6 @@
         const PyFirstLayerDesc &firstLayerDesc,
         const std::vector<PyHigherLayerDesc> &higherLayerDescs
     );
->>>>>>> b296c652
 
     PyHierarchy(
         PyComputeSystem &cs,
@@ -158,27 +114,11 @@
         const std::string &name
     );
 
-<<<<<<< HEAD
-        const std::vector<int> &getHiddenCs(int l) {
-            return _h.getSCLayer(l).getHiddenCs();
-        }
-
-        PyInt3 getHiddenSize(int l) {
-            ogmaneo::Int3 size = _h.getSCLayer(l).getHiddenSize();
-
-            return { size.x, size.y, size.z };
-        }
-
-        int getTicks(int l) const {
-            return _h.getTicks(l);
-        }
-=======
     void step(
         PyComputeSystem &cs,
         const std::vector<PyIntBuffer> &inputCs,
         bool learnEnabled = true,
         float reward = 0.0f);
->>>>>>> b296c652
 
     void save(
         PyComputeSystem &cs,
@@ -188,53 +128,6 @@
         _h.writeToStream(cs._cs, os);
     }
 
-<<<<<<< HEAD
-        int getNumVisibleLayers(int l) {
-            return _h.getPLayer(l).size();
-        }
-
-        bool visibleLayerExists(int l, int v) {
-            return _h.getPLayer(l)[v] != nullptr;
-        }
-
-        void setSCAlpha(int l, float alpha) {
-            _h.getSCLayer(l)._alpha = alpha;
-        }
-
-        float getSCAlpha(int l) const {
-            return _h.getSCLayer(l)._alpha;
-        }
-
-        // void setSCBeta(int l, float beta) {
-        //     _h.getSCLayer(l)._beta = beta;
-        // }
-
-        // float getSCBeta(int l) const {
-        //     return _h.getSCLayer(l)._beta;
-        // }
-
-        // void setSCExplainIters(int l, int explainIters) {
-        //     _h.getSCLayer(l)._explainIters = explainIters;
-        // }
-
-        // int getSCExplainIters(int l) const {
-        //     return _h.getSCLayer(l)._explainIters;
-        // }
-
-        void setPAlpha(int l, int v, float alpha) {
-            assert(_h.getPLayer(l)[v] != nullptr);
-            
-            _h.getPLayer(l)[v]->_alpha = alpha;
-        }
-
-        float getPAlpha(int l, int v) const {
-            assert(_h.getPLayer(l)[v] != nullptr);
-            
-            return _h.getPLayer(l)[v]->_alpha;
-        }
-    };
-}
-=======
     int getNumLayers() const {
         return _h.getNumLayers();
     }
@@ -427,5 +320,4 @@
         PyInt3 &size
     ) const;
 };
-} // namespace pyogmaneo
->>>>>>> b296c652
+} // namespace pyogmaneo