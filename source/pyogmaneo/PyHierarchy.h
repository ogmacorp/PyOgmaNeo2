--- conflicted
+++ resolved
@@ -1,10 +1,6 @@
 // ----------------------------------------------------------------------------
 //  PyOgmaNeo
-<<<<<<< HEAD
-//  Copyright(c) 2016-2019 Ogma Intelligent Systems Corp. All rights reserved.
-=======
 //  Copyright(c) 2016-2020 Ogma Intelligent Systems Corp. All rights reserved.
->>>>>>> 5a4c3569
 //
 //  This copy of OgmaNeo is licensed to you under the terms described
 //  in the PYOGMANEO_LICENSE.md file included in this distribution.
@@ -13,213 +9,11 @@
 #pragma once
 
 #include "PyConstructs.h"
-#include "PyComputeProgram.h"
-#include "PyIntBuffer.h"
+#include "PyComputeSystem.h"
 #include <ogmaneo/Hierarchy.h>
 #include <fstream>
 
 namespace pyogmaneo {
-<<<<<<< HEAD
-const int _inputTypeNone = 0;
-const int _inputTypePrediction = 1;
-const int _inputTypeAction = 2;
-
-struct PyFirstLayerDesc {
-    PyInt3 _hiddenSize;
-
-    int _ffRadius;
-    int _pRadius;
-    int _aRadius;
-
-    int _temporalHorizon;
-
-    int _historyCapacity;
-
-    PyFirstLayerDesc()
-    :
-    _hiddenSize(4, 4, 16),
-    _ffRadius(2),
-    _pRadius(2),
-    _aRadius(2),
-    _temporalHorizon(2),
-    _historyCapacity(32)
-    {}
-
-    PyFirstLayerDesc(
-        const PyInt3 &hiddenSize,
-        int ffRadius,
-        int pRadius,
-        int aRadius,
-        int temporalHorizon,
-        int historyCapacity
-    )
-    :
-    _hiddenSize(hiddenSize),
-    _ffRadius(ffRadius),
-    _pRadius(pRadius),
-    _aRadius(aRadius),
-    _temporalHorizon(temporalHorizon),
-    _historyCapacity(historyCapacity)
-    {}
-};
-
-struct PyHigherLayerDesc {
-    PyInt3 _hiddenSize;
-
-    int _ffRadius;
-    int _pRadius;
-
-    int _ticksPerUpdate;
-    int _temporalHorizon;
-
-    PyHigherLayerDesc()
-    :
-    _hiddenSize(4, 4, 16),
-    _ffRadius(2),
-    _pRadius(2),
-    _ticksPerUpdate(2),
-    _temporalHorizon(2)
-    {}
-
-    PyHigherLayerDesc(
-        const PyInt3 &hiddenSize,
-        int ffRadius,
-        int pRadius,
-        int ticksPerUpdate,
-        int temporalHorizon
-    )
-    :
-    _hiddenSize(hiddenSize),
-    _ffRadius(ffRadius),
-    _pRadius(pRadius),
-    _ticksPerUpdate(ticksPerUpdate),
-    _temporalHorizon(temporalHorizon)
-    {}
-};
-
-class PyHierarchy {
-private:
-    std::vector<PyInt3> _inputSizes;
-
-    ogmaneo::Hierarchy _h;
-
-public:
-    PyHierarchy(
-        PyComputeSystem &cs,
-        PyComputeProgram &prog,
-        const std::vector<PyInt3> &inputSizes,
-        const std::vector<int> &inputTypes,
-        const PyFirstLayerDesc &firstLayerDesc,
-        const std::vector<PyHigherLayerDesc> &higherLayerDescs
-    );
-
-    PyHierarchy(
-        PyComputeSystem &cs,
-        PyComputeProgram &prog,
-        const std::string &name
-    );
-
-    void step(
-        PyComputeSystem &cs,
-        const std::vector<PyIntBuffer> &inputCs,
-        bool learnEnabled = true,
-        float reward = 0.0f);
-
-    void save(
-        PyComputeSystem &cs,
-        const std::string &name
-    ) {
-        std::ofstream os(name, std::ios::binary);
-        _h.writeToStream(cs._cs, os);
-    }
-
-    int getNumLayers() const {
-        return _h.getNumLayers();
-    }
-
-    PyIntBuffer getPredictionCs(
-        int i
-    ) const {
-        PyIntBuffer buf;
-        buf._size = _inputSizes[i].x * _inputSizes[i].y;
-        buf._buf = _h.getPredictionCs(i);
-
-        return buf;
-    }
-
-    PyIntBuffer getActionCs(
-        int i
-    ) const {
-        PyIntBuffer buf;
-        buf._size = _inputSizes[i].x * _inputSizes[i].y;
-        buf._buf = _h.getActionCs(i);
-
-        return buf;
-    }
-
-    bool getUpdate(
-        int l
-    ) const {
-        return _h.getUpdate(l);
-    }
-
-    PyIntBuffer getHiddenCs(
-        int l
-    ) {
-        PyIntBuffer buf;
-        buf._size = _h.getSCLayer(l).getHiddenSize().x * _h.getSCLayer(l).getHiddenSize().y;
-        buf._buf = _h.getSCLayer(l).getHiddenCs();
-
-        return buf;
-    }
-
-    PyInt3 getHiddenSize(
-        int l
-    ) {
-        return PyInt3(_h.getSCLayer(l).getHiddenSize().x, _h.getSCLayer(l).getHiddenSize().y, _h.getSCLayer(l).getHiddenSize().z);
-    }
-
-    int getTicks(
-        int l
-    ) const {
-        return _h.getTicks(l);
-    }
-
-    int getTicksPerUpdate(
-        int l
-    ) const {
-        return _h.getTicksPerUpdate(l);
-    }
-
-    int getNumInputLayers(
-        int l
-    ) {
-        return _h.getInputSizes().size();
-    }
-
-    int getNumPLayers(
-        int l
-    ) {
-        return _h.getPLayers(l).size();
-    }
-
-    int getNumSCVisibleLayers(
-        int l
-    ) const {
-        return _h.getSCLayer(l).getNumVisibleLayers();
-    }
-
-    bool pLayerExists(
-        int i
-    ) {
-        return _h.getBPLayers()[i] != nullptr;
-    }
-
-    bool aLayerExists(
-        int i
-    ) {
-        return _h.getBALayers()[i] != nullptr;
-=======
 const int inputTypeNone = 0;
 const int inputTypePrediction = 1;
 const int inputTypeAction = 2;
@@ -378,167 +172,78 @@
         int l
     ) const {
         return h.getSCLayer(l).explainIters;
->>>>>>> 5a4c3569
     }
 
     void setSCAlpha(
         int l,
         float alpha
     ) {
-<<<<<<< HEAD
-        _h.getSCLayer(l)._alpha = alpha;
-=======
         h.getSCLayer(l).alpha = alpha;
->>>>>>> 5a4c3569
     }
 
     float getSCAlpha(
         int l
     ) const {
-<<<<<<< HEAD
-        return _h.getSCLayer(l)._alpha;
-=======
         return h.getSCLayer(l).alpha;
->>>>>>> 5a4c3569
     }
 
     void setPAlpha(
         int l,
-<<<<<<< HEAD
-        int p,
+        int v,
         float alpha
     ) {
-        _h.getPLayers(l)[p]._alpha = alpha;
-=======
+        assert(h.getPLayers(l)[v] != nullptr);
+        
+        h.getPLayers(l)[v]->alpha = alpha;
+    }
+
+    float getPAlpha(
+        int l,
+        int v
+    ) const {
+        assert(h.getPLayers(l)[v] != nullptr);
+        
+        return h.getPLayers(l)[v]->alpha;
+    }
+
+    void setAAlpha(
         int v,
         float alpha
     ) {
-        assert(h.getPLayers(l)[v] != nullptr);
-        
-        h.getPLayers(l)[v]->alpha = alpha;
->>>>>>> 5a4c3569
-    }
-
-    float getPAlpha(
-        int l,
-<<<<<<< HEAD
-        int p
-    ) const {
-        return _h.getPLayers(l)[p]._alpha;
-    }
-
-    void setBPAlpha(
-        int i,
-        float alpha
-    ) {
-        assert(_h.getBPLayers()[i] != nullptr);
-        
-        _h.getBPLayers()[i]->_alpha = alpha;
-    }
-
-    float getBPAlpha(
-        int i
-    ) const {
-        assert(_h.getBPLayers()[i] != nullptr);
-        
-        return _h.getBPLayers()[i]->_alpha;
-    }
-
-    void setBAAlpha(
-        int i,
-        float alpha
-    ) {
-        assert(_h.getBALayers()[i] != nullptr);
-        
-        _h.getBALayers()[i]->_alpha = alpha;
-    }
-
-    float getBAAlpha(
-        int i
-    ) const {
-        assert(_h.getBALayers()[i] != nullptr);
-        
-        return _h.getBALayers()[i]->_alpha;
-    }
-
-    void setBABeta(
-        int i,
+        assert(h.getALayers()[v] != nullptr);
+        
+        h.getALayers()[v]->alpha = alpha;
+    }
+
+    float getAAlpha(
+        int v
+    ) const {
+        assert(h.getALayers()[v] != nullptr);
+        
+        return h.getALayers()[v]->alpha;
+    }
+
+    void setABeta(
+        int v,
         float beta
     ) {
-        assert(_h.getALayers()[i] != nullptr);
-        
-        _h.getBALayers()[i]->_beta = beta;
-    }
-
-    float getBABeta(
-        int i
-    ) const {
-        assert(_h.getBALayers()[i] != nullptr);
-        
-        return _h.getBALayers()[i]->_beta;
-    }
-
-    void setBAGamma(
-        int i,
+        assert(h.getALayers()[v] != nullptr);
+        
+        h.getALayers()[v]->beta = beta;
+    }
+
+    float getABeta(
+        int v
+    ) const {
+        assert(h.getALayers()[v] != nullptr);
+        
+        return h.getALayers()[v]->beta;
+    }
+
+    void setAGamma(
+        int v,
         float gamma
     ) {
-        assert(_h.getBALayers()[i] != nullptr);
-        
-        _h.getBALayers()[i]->_gamma = gamma;
-    }
-
-    float getBAGamma(
-        int i
-    ) const {
-        assert(_h.getBALayers()[i] != nullptr);
-        
-        return _h.getBALayers()[i]->_gamma;
-=======
-        int v
-    ) const {
-        assert(h.getPLayers(l)[v] != nullptr);
-        
-        return h.getPLayers(l)[v]->alpha;
-    }
-
-    void setAAlpha(
-        int v,
-        float alpha
-    ) {
-        assert(h.getALayers()[v] != nullptr);
-        
-        h.getALayers()[v]->alpha = alpha;
-    }
-
-    float getAAlpha(
-        int v
-    ) const {
-        assert(h.getALayers()[v] != nullptr);
-        
-        return h.getALayers()[v]->alpha;
-    }
-
-    void setABeta(
-        int v,
-        float beta
-    ) {
-        assert(h.getALayers()[v] != nullptr);
-        
-        h.getALayers()[v]->beta = beta;
-    }
-
-    float getABeta(
-        int v
-    ) const {
-        assert(h.getALayers()[v] != nullptr);
-        
-        return h.getALayers()[v]->beta;
-    }
-
-    void setAGamma(
-        int v,
-        float gamma
-    ) {
         assert(h.getALayers()[v] != nullptr);
         
         h.getALayers()[v]->gamma = gamma;
@@ -584,7 +289,6 @@
         assert(h.getALayers()[v] != nullptr);
         
         return h.getALayers()[v]->historyIters;
->>>>>>> 5a4c3569
     }
 
     std::vector<float> getSCReceptiveField(
