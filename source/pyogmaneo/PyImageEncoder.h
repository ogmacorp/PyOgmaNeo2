// ----------------------------------------------------------------------------
//  PyOgmaNeo
//  Copyright(c) 2016-2019 Ogma Intelligent Systems Corp. All rights reserved.
//
//  This copy of OgmaNeo is licensed to you under the terms described
//  in the PYOGMANEO_LICENSE.md file included in this distribution.
// ----------------------------------------------------------------------------

#pragma once

#include "PyConstructs.h"
<<<<<<< HEAD
#include "PyComputeSystem.h"
=======
#include "PyComputeProgram.h"
#include "PyIntBuffer.h"
#include "PyFloatBuffer.h"
>>>>>>> b296c652
#include <ogmaneo/ImageEncoder.h>
#include <fstream>

namespace pyogmaneo {
<<<<<<< HEAD
    struct PyImVisibleLayerDesc {
        PyInt3 _size;

        int _radius;

        PyImVisibleLayerDesc()
        : _size(8, 8, 16), _radius(2)
        {}

        PyImVisibleLayerDesc(const PyInt3 &size, int radius)
        : _size(size), _radius(radius)
        {}
    };

    class PyImageEncoder {
    private:
        ogmaneo::ImageEncoder _enc;

    public:
        float _alpha;
        
        PyImageEncoder(PyComputeSystem &cs, const PyInt3 &hiddenSize, const std::vector<PyImVisibleLayerDesc> &visibleLayerDescs);
        PyImageEncoder(const std::string &fileName);

        void step(PyComputeSystem &cs, const std::vector<std::vector<float> > &visibleActivations, bool learnEnabled);

        void reconstruct(PyComputeSystem &cs, const std::vector<int> &hiddenCs);

        void save(const std::string &fileName) const;

        int getNumVisibleLayers() const {
            return _enc.getNumVisibleLayers();
        }

        const std::vector<float> &getReconstruction(int i) const {
            return _enc.getVisibleLayer(i)._reconActs;
        }

        std::vector<int> getHiddenCs() const {
            return _enc.getHiddenCs();
        }

        PyInt3 getHiddenSize() const {
            ogmaneo::Int3 size = _enc.getHiddenSize();

            return PyInt3(size.x, size.y, size.z);
        }
    };
}
=======
struct PyImVisibleLayerDesc {
    PyInt3 _size;

    int _radius;

    PyImVisibleLayerDesc()
    :
    _size(8, 8, 16),
    _radius(2)
    {}

    PyImVisibleLayerDesc(
        const PyInt3 &size,
        int radius
    )
    :
    _size(size),
    _radius(radius)
    {}
};

class PyImageEncoder {
private:
    std::vector<PyImVisibleLayerDesc> _visibleLayerDescs;

    ogmaneo::ImageEncoder _enc;

public:
    float _alpha;
    float _gamma;
    
    PyImageEncoder(
        PyComputeSystem &cs,
        PyComputeProgram &prog,
        const PyInt3 &hiddenSize,
        const std::vector<PyImVisibleLayerDesc> &visibleLayerDescs
    );

    PyImageEncoder(
        PyComputeSystem &cs,
        PyComputeProgram &prog,
        const std::string &name
    );

    void step(
        PyComputeSystem &cs,
        const std::vector<PyFloatBuffer> &visibleActivations,
        bool learnEnabled
    );

    void save(
        PyComputeSystem &cs,
        const std::string &name
    ) {
        std::ofstream os(name, std::ios::binary);
        _enc.writeToStream(cs._cs, os);
    }

    int getNumVisibleLayers() const {
        return _enc.getNumVisibleLayers();
    }

    const PyImVisibleLayerDesc &getVisibleLayerDesc(
        int index
    ) const {
        return _visibleLayerDescs[index];
    }

    PyIntBuffer getHiddenCs() const {
        ogmaneo::Int3 size = _enc.getHiddenSize();

        PyIntBuffer buf;
        buf._size = size.x * size.y;
        buf._buf = _enc.getHiddenCs();

        return buf;
    }

    PyInt3 getHiddenSize() const {
        ogmaneo::Int3 size = _enc.getHiddenSize();

        return PyInt3(size.x, size.y, size.z);
    }

    std::vector<float> getReceptiveField(
        PyComputeSystem &cs,
        int i,
        const PyInt3 &hiddenPosition,
        PyInt3 &size
    ) const;
};
} // namespace pyogmaneo
>>>>>>> b296c652
<|MERGE_RESOLUTION|>--- conflicted
+++ resolved
@@ -9,68 +9,13 @@
 #pragma once
 
 #include "PyConstructs.h"
-<<<<<<< HEAD
-#include "PyComputeSystem.h"
-=======
 #include "PyComputeProgram.h"
 #include "PyIntBuffer.h"
 #include "PyFloatBuffer.h"
->>>>>>> b296c652
 #include <ogmaneo/ImageEncoder.h>
 #include <fstream>
 
 namespace pyogmaneo {
-<<<<<<< HEAD
-    struct PyImVisibleLayerDesc {
-        PyInt3 _size;
-
-        int _radius;
-
-        PyImVisibleLayerDesc()
-        : _size(8, 8, 16), _radius(2)
-        {}
-
-        PyImVisibleLayerDesc(const PyInt3 &size, int radius)
-        : _size(size), _radius(radius)
-        {}
-    };
-
-    class PyImageEncoder {
-    private:
-        ogmaneo::ImageEncoder _enc;
-
-    public:
-        float _alpha;
-        
-        PyImageEncoder(PyComputeSystem &cs, const PyInt3 &hiddenSize, const std::vector<PyImVisibleLayerDesc> &visibleLayerDescs);
-        PyImageEncoder(const std::string &fileName);
-
-        void step(PyComputeSystem &cs, const std::vector<std::vector<float> > &visibleActivations, bool learnEnabled);
-
-        void reconstruct(PyComputeSystem &cs, const std::vector<int> &hiddenCs);
-
-        void save(const std::string &fileName) const;
-
-        int getNumVisibleLayers() const {
-            return _enc.getNumVisibleLayers();
-        }
-
-        const std::vector<float> &getReconstruction(int i) const {
-            return _enc.getVisibleLayer(i)._reconActs;
-        }
-
-        std::vector<int> getHiddenCs() const {
-            return _enc.getHiddenCs();
-        }
-
-        PyInt3 getHiddenSize() const {
-            ogmaneo::Int3 size = _enc.getHiddenSize();
-
-            return PyInt3(size.x, size.y, size.z);
-        }
-    };
-}
-=======
 struct PyImVisibleLayerDesc {
     PyInt3 _size;
 
@@ -162,5 +107,4 @@
         PyInt3 &size
     ) const;
 };
-} // namespace pyogmaneo
->>>>>>> b296c652
+} // namespace pyogmaneo