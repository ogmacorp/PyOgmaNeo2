--- conflicted
+++ resolved
@@ -13,19 +13,6 @@
 #include <iostream>
 
 namespace pyogmaneo {
-<<<<<<< HEAD
-    class PyComputeSystem {
-    private:
-        ogmaneo::ComputeSystem _cs;
-
-    public:
-        PyComputeSystem(size_t numWorkers, unsigned long seed = 1234);
-
-        friend class PyHierarchy;
-        friend class PyImageEncoder;
-    };
-}
-=======
 class PyComputeSystem {
 private:
     ogmaneo::ComputeSystem _cs;
@@ -50,5 +37,4 @@
 
     friend class PyImageEncoder;
 };
-} // namespace pyogmaneo
->>>>>>> b296c652
+} // namespace pyogmaneo