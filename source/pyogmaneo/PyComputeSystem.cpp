// ----------------------------------------------------------------------------
//  PyOgmaNeo
<<<<<<< HEAD
//  Copyright(c) 2016-2019 Ogma Intelligent Systems Corp. All rights reserved.
=======
//  Copyright(c) 2016-2020 Ogma Intelligent Systems Corp. All rights reserved.
>>>>>>> 5a4c3569
//
//  This copy of OgmaNeo is licensed to you under the terms described
//  in the PYOGMANEO_LICENSE.md file included in this distribution.
// ----------------------------------------------------------------------------

#include "PyComputeSystem.h"

using namespace pyogmaneo;

PyComputeSystem::PyComputeSystem(
<<<<<<< HEAD
    const std::string &type,
    unsigned long seed,
    int platformIndex,
    int deviceIndex
) {
    _rng.seed(seed);

    if (type == "all")
        _cs.init(ogmaneo::ComputeSystem::_all, platformIndex, deviceIndex);
    else if (type == "gpu")
        _cs.init(ogmaneo::ComputeSystem::_gpu, platformIndex, deviceIndex);
    else if (type == "cpu")
        _cs.init(ogmaneo::ComputeSystem::_cpu, platformIndex, deviceIndex);
    else
        std::cerr << "Invalid device type: " << type << std::endl;
=======
    unsigned long seed
)
:
cs()
{
    cs.rng.seed(seed);
}

void PyComputeSystem::setNumThreads(int numThreads) {
    ogmaneo::ComputeSystem::setNumThreads(numThreads);
>>>>>>> 5a4c3569
}<|MERGE_RESOLUTION|>--- conflicted
+++ resolved
@@ -1,10 +1,6 @@
 // ----------------------------------------------------------------------------
 //  PyOgmaNeo
-<<<<<<< HEAD
-//  Copyright(c) 2016-2019 Ogma Intelligent Systems Corp. All rights reserved.
-=======
 //  Copyright(c) 2016-2020 Ogma Intelligent Systems Corp. All rights reserved.
->>>>>>> 5a4c3569
 //
 //  This copy of OgmaNeo is licensed to you under the terms described
 //  in the PYOGMANEO_LICENSE.md file included in this distribution.
@@ -15,32 +11,11 @@
 using namespace pyogmaneo;
 
 PyComputeSystem::PyComputeSystem(
-<<<<<<< HEAD
-    const std::string &type,
-    unsigned long seed,
-    int platformIndex,
-    int deviceIndex
+    unsigned long seed
 ) {
-    _rng.seed(seed);
-
-    if (type == "all")
-        _cs.init(ogmaneo::ComputeSystem::_all, platformIndex, deviceIndex);
-    else if (type == "gpu")
-        _cs.init(ogmaneo::ComputeSystem::_gpu, platformIndex, deviceIndex);
-    else if (type == "cpu")
-        _cs.init(ogmaneo::ComputeSystem::_cpu, platformIndex, deviceIndex);
-    else
-        std::cerr << "Invalid device type: " << type << std::endl;
-=======
-    unsigned long seed
-)
-:
-cs()
-{
     cs.rng.seed(seed);
 }
 
 void PyComputeSystem::setNumThreads(int numThreads) {
     ogmaneo::ComputeSystem::setNumThreads(numThreads);
->>>>>>> 5a4c3569
 }