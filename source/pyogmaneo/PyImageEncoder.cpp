--- conflicted
+++ resolved
@@ -1,10 +1,6 @@
 // ----------------------------------------------------------------------------
 //  PyOgmaNeo
-<<<<<<< HEAD
-//  Copyright(c) 2016-2019 Ogma Intelligent Systems Corp. All rights reserved.
-=======
 //  Copyright(c) 2016-2020 Ogma Intelligent Systems Corp. All rights reserved.
->>>>>>> 5a4c3569
 //
 //  This copy of OgmaNeo is licensed to you under the terms described
 //  in the PYOGMANEO_LICENSE.md file included in this distribution.
@@ -16,46 +12,6 @@
 
 PyImageEncoder::PyImageEncoder(
     PyComputeSystem &cs,
-<<<<<<< HEAD
-    PyComputeProgram &prog,
-    const PyInt3 &hiddenSize,
-    const std::vector<PyImVisibleLayerDesc> &visibleLayerDescs
-) {
-    _visibleLayerDescs = visibleLayerDescs;
-
-    std::vector<ogmaneo::ImageEncoder::VisibleLayerDesc> clVisibleLayerDescs(visibleLayerDescs.size());
-
-    for (int v = 0; v < visibleLayerDescs.size(); v++) {
-        clVisibleLayerDescs[v]._size = ogmaneo::Int3(visibleLayerDescs[v]._size.x, visibleLayerDescs[v]._size.y, visibleLayerDescs[v]._size.z);
-        clVisibleLayerDescs[v]._radius = visibleLayerDescs[v]._radius;
-    }
-
-    _enc.init(cs._cs, prog._prog, ogmaneo::Int3(hiddenSize.x, hiddenSize.y, hiddenSize.z), clVisibleLayerDescs, cs._rng);
-    
-    _alpha = _enc._alpha;
-    _gamma = _enc._gamma;
-}
-
-PyImageEncoder::PyImageEncoder(
-    PyComputeSystem &cs,
-    PyComputeProgram &prog,
-    const std::string &name
-) {
-    std::ifstream is(name, std::ios::binary);
-    _enc.readFromStream(cs._cs, prog._prog, is);
-
-    _visibleLayerDescs.resize(_enc.getNumVisibleLayers());
-
-    for (int v = 0; v < _visibleLayerDescs.size(); v++) {
-        const ogmaneo::ImageEncoder::VisibleLayerDesc &vld = _enc.getVisibleLayerDesc(v); 
-        
-        _visibleLayerDescs[v]._size = PyInt3(vld._size.x, vld._size.y, vld._size.z);
-        _visibleLayerDescs[v]._radius = vld._radius;
-    }
-
-    _alpha = _enc._alpha;
-    _gamma = _enc._gamma;
-=======
     const PyInt3 &hiddenSize,
     const std::vector<PyImVisibleLayerDesc> &visibleLayerDescs
 ) {
@@ -81,18 +37,10 @@
 
     alpha = enc.alpha;
     gamma = enc.gamma;
->>>>>>> 5a4c3569
 }
 
 void PyImageEncoder::step(
     PyComputeSystem &cs,
-<<<<<<< HEAD
-    const std::vector<PyFloatBuffer> &visibleActivations,
-    bool learnEnabled
-) {
-    _enc._alpha = _alpha;
-    _enc._gamma = _gamma;
-=======
     const std::vector<std::vector<float> > &visibleActivations,
     bool learnEnabled
 ) {
@@ -100,89 +48,10 @@
     enc.gamma = gamma;
     
     std::vector<const std::vector<float>*> cVisibleActivations(visibleActivations.size());
->>>>>>> 5a4c3569
 
-    std::vector<cl::Buffer> clVisibleActivations(visibleActivations.size());
+    for (int i = 0; i < visibleActivations.size(); i++)
+        cVisibleActivations[i] = &visibleActivations[i];
 
-<<<<<<< HEAD
-    for (int v = 0; v < visibleActivations.size(); v++)
-        clVisibleActivations[v] = visibleActivations[v]._buf;
-
-    _enc.step(cs._cs, clVisibleActivations, learnEnabled);
-}
-
-std::vector<float> PyImageEncoder::getReceptiveField(
-    PyComputeSystem &cs,
-    int i,
-    const PyInt3 &hiddenPosition,
-    PyInt3 &size
-) const {
-    // Determine bounds
-    ogmaneo::Int3 minPos(999999, 999999, 999999);
-    ogmaneo::Int3 maxPos(0, 0, 0);
-
-    const ogmaneo::SparseMatrix &sm = _enc.getVisibleLayer(i)._weights;
-
-    int row = ogmaneo::address3(ogmaneo::Int3(hiddenPosition.x, hiddenPosition.y, hiddenPosition.z), _enc.getHiddenSize());
-    //int nextIndex = row + 1;
-
-    std::vector<cl_int> js(2);
-    cs._cs.getQueue().enqueueReadBuffer(sm._rowRanges, CL_TRUE, row * sizeof(cl_int), 2 * sizeof(cl_int), js.data());
-
-    int numValues = js[1] - js[0];
-
-    if (numValues == 0)
-        return {};
-  
-    std::vector<cl_int> columnIndices(numValues);
-    cs._cs.getQueue().enqueueReadBuffer(sm._columnIndices, CL_TRUE, js[0] * sizeof(cl_int), numValues * sizeof(cl_int), columnIndices.data());
-
-	std::vector<cl_float> nonZeroValues(numValues);
-    cs._cs.getQueue().enqueueReadBuffer(sm._nonZeroValues, CL_TRUE, js[0] * sizeof(cl_int), numValues * sizeof(cl_float), nonZeroValues.data());
-
-	for (int j = js[0]; j < js[1]; j++) {
-        int index = columnIndices[j - js[0]];
-
-        int inZ = index % _enc.getVisibleLayerDesc(i)._size.z;
-        index /= _enc.getVisibleLayerDesc(i)._size.z;
-
-        int inY = index % _enc.getVisibleLayerDesc(i)._size.y;
-        index /= _enc.getVisibleLayerDesc(i)._size.y;
-
-        int inX = index % _enc.getVisibleLayerDesc(i)._size.x;
-
-		minPos.x = std::min(minPos.x, inX);
-		minPos.y = std::min(minPos.y, inY);
-		minPos.z = std::min(minPos.z, inZ);
-
-        maxPos.x = std::max(maxPos.x, inX + 1);
-		maxPos.y = std::max(maxPos.y, inY + 1);
-		maxPos.z = std::max(maxPos.z, inZ + 1);
-    }
-
-    size.x = maxPos.x - minPos.x;
-    size.y = maxPos.y - minPos.y;
-    size.z = maxPos.z - minPos.z;
-
-    int totalSize = size.x * size.y * size.z;
-    
-    std::vector<float> field(totalSize, 0.0f);
-
-    for (int j = js[0]; j < js[1]; j++) {
-        int index = columnIndices[j - js[0]];
-
-        int inZ = index % _enc.getVisibleLayerDesc(i)._size.z;
-        index /= _enc.getVisibleLayerDesc(i)._size.z;
-
-        int inY = index % _enc.getVisibleLayerDesc(i)._size.y;
-        index /= _enc.getVisibleLayerDesc(i)._size.y;
-
-        int inX = index % _enc.getVisibleLayerDesc(i)._size.x;
-
-		field[ogmaneo::address3(ogmaneo::Int3(inX - minPos.x, inY - minPos.y, inZ - minPos.z), ogmaneo::Int3(size.x, size.y, size.z))] = nonZeroValues[j - js[0]];
-    }
-
-=======
     enc.step(cs.cs, cVisibleActivations, learnEnabled);
 }
 
@@ -275,6 +144,5 @@
 		field[ogmaneo::address3(ogmaneo::Int3(inX - minPos.x, inY - minPos.y, inZ - minPos.z), ogmaneo::Int3(size.x, size.y, size.z))] = nonZeroValues[j - js[0]];
     }
 
->>>>>>> 5a4c3569
     return field;
 }